--- conflicted
+++ resolved
@@ -37,11 +37,7 @@
 ### Testing and using the serial monitor
 1. Open `Tools` > `Serial Monitor` to open the Serial Monitor
 1. Within the serial monitor, enter `t` to show current thresholds.
-<<<<<<< HEAD
-1. You can change a sensor threshold by entering numbers, where the first number is the sensor (0-indexed) followed by the threshold value. For example, `3 180` would set the 4th sensor to 180 thresholds.  You can change these more easily in the UI later.
-=======
 1. You can change a sensor threshold by entering numbers, where the first number is the sensor (0-indexed) followed by the threshold value. For example, `3 180` would set the 4th sensor to a threshold of 180.  You can change these more easily in the UI later.
->>>>>>> 202a7745
 1. Enter `v` to get the current sensor values.
 1. Putting pressure on an FSR, you should notice the values change if you enter `v` again while maintaining pressure.
 
