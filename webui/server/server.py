--- conflicted
+++ resolved
@@ -17,18 +17,6 @@
 SERIAL_PORT = "/dev/ttyACM0"
 HTTP_PORT = 5000
 
-<<<<<<< HEAD
-=======
-# Event to tell the reader and writer threads to exit.
-thread_stop_event = threading.Event()
-
-# Amount of sensors.
-num_sensors = 4
-
-# Initialize sensor ids.
-sensor_numbers = range(num_sensors)
-
->>>>>>> 202a7745
 # Used for developmental purposes. Set this to true when you just want to
 # emulate the serial device instead of actually connecting to one.
 NO_SERIAL = False
@@ -53,37 +41,13 @@
     loaded: bool, whether or not the backend has already loaded the
       profile data file or not.
   """
-  def __init__(self, num_panels, filename='profiles.txt'):
-    self.num_panels = num_panels
+  def __init__(self, num_sensors, filename='profiles.txt'):
+    self.num_sensors = num_sensors
     self.filename = filename
     self.profiles = OrderedDict()
     self.cur_profile = ''
     # Have a default no-name profile we can use in case there are no profiles.
-<<<<<<< HEAD
-    self.profiles[''] = [0] * self.num_panels
-=======
-    self.profiles[''] = [0] * num_sensors
-    self.loaded = False
-
-  def MaybeLoad(self):
-    if not self.loaded:
-      num_profiles = 0
-      if os.path.exists(self.filename):
-        with open(self.filename, 'r') as f:
-          for line in f:
-            parts = line.split()
-            if len(parts) == (num_sensors+1):
-              self.profiles[parts[0]] = [int(x) for x in parts[1:]]
-              num_profiles += 1
-              # Change to the first profile found.
-              # This will also emit the thresholds.
-              if num_profiles == 1:
-                self.ChangeProfile(parts[0])
-      else:
-        open(self.filename, 'w').close()
-      self.loaded = True
-      print('Found Profiles: ' + str(list(self.profiles.keys())))
->>>>>>> 202a7745
+    self.profiles[''] = [0] * self.num_sensors
 
   def __PersistProfiles(self):
     with open(self.filename, 'w') as f:
@@ -97,7 +61,7 @@
       with open(self.filename, 'r') as f:
         for line in f:
           parts = line.split()
-          if len(parts) == (self.num_panels + 1):
+          if len(parts) == (self.num_sensors + 1):
             self.profiles[parts[0]] = [int(x) for x in parts[1:]]
             num_profiles += 1
             # Change to the first profile found.
@@ -138,12 +102,7 @@
   def AddProfile(self, profile_name, thresholds):
     self.profiles[profile_name] = thresholds
     if self.cur_profile == '':
-<<<<<<< HEAD
-      self.profiles[''] = [0] * self.num_panels
-=======
-      self.profiles[''] = [0] * num_sensors
-    # ChangeProfile emits 'thresholds' and 'cur_profile'
->>>>>>> 202a7745
+      self.profiles[''] = [0] * self.num_sensors
     self.ChangeProfile(profile_name)
     self.__PersistProfiles()
 
@@ -160,13 +119,13 @@
     return self.cur_profile
 
 class FakeSerialHandler(object):
-  def __init__(self, num_panels=4):
+  def __init__(self, num_sensors=4):
     self.__is_open = False
-    self.__num_panels = num_panels
+    self.__num_sensors = num_sensors
      # Use this to store the values when emulating serial so the graph isn't too
      # jumpy.
-    self.__no_serial_values = [0] * self.__num_panels
-    self.__thresholds = [0] * self.__num_panels
+    self.__no_serial_values = [0] * self.__num_sensors
+    self.__thresholds = [0] * self.__num_sensors
 
   def Open(self):
     self.__is_open = True
@@ -179,10 +138,10 @@
 
   def Send(self, command):
     if command == 'v\n':
-      offsets = [int(normalvariate(0, self.__num_panels + 1)) for _ in range(self.__num_panels)]
+      offsets = [int(normalvariate(0, self.__num_sensors + 1)) for _ in range(self.__num_sensors)]
       self.__no_serial_values = [
         max(0, min(self.__no_serial_values[i] + offsets[i], 1023))
-        for i in range(self.__num_panels)
+        for i in range(self.__num_sensors)
       ]
       return 'v', self.__no_serial_values.copy()
     elif command == 't\n':
@@ -212,24 +171,7 @@
     self.ser = None
     self.port = port
     self.timeout = timeout
-<<<<<<< HEAD
-  
-=======
-    self.write_queue = queue.Queue(num_sensors + 10)
-    self.profile_handler = profile_handler
-
-    # Use this to store the values when emulating serial so the graph isn't too
-    # jumpy. Only used when NO_SERIAL is true.
-    self.no_serial_values = [0] * num_sensors
-
-  def ChangePort(self, port):
-    if self.ser:
-      self.ser.close()
-      self.ser = None
-    self.port = port
-    self.Open()
-
->>>>>>> 202a7745
+
   def Open(self):
     self.ser = serial.Serial(self.port, 115200, timeout=self.timeout)
 
@@ -254,8 +196,8 @@
     # All commands are of the form:
     #   cmd num1 num2 num3 num4
     parts = line.split()
-    # if len(parts) != num_panels + 1:
-    #   raise CommandFormatError('Command response "{}" had length {}, expected length was {}'.format(line, len(parts), num_panels + 1))
+    # if len(parts) != num_sensors + 1:
+    #   raise CommandFormatError('Command response "{}" had length {}, expected length was {}'.format(line, len(parts), num_sensors + 1))
     cmd = parts[0]
     values = [int(x) for x in parts[1:]]
     return cmd, values
@@ -362,13 +304,12 @@
   
   while True:
     try:
-<<<<<<< HEAD
       await asyncio.to_thread(lambda: serial_handler.Open())
       print('Serial connected')
       serial_connected = True
       # Retrieve current thresholds on connect, and establish number of panels
       t, thresholds = await asyncio.to_thread(lambda: serial_handler.Send('t\n'))
-      profile_handler = ProfileHandler(num_panels=len(thresholds))
+      profile_handler = ProfileHandler(num_sensors=len(thresholds))
 
       # Load profiles
       profile_handler.Load()
@@ -393,169 +334,6 @@
         for task in app['websocket-tasks']:
           task.cancel()
       await asyncio.sleep(3)
-=======
-      self.ser = serial.Serial(self.port, 115200, timeout=self.timeout)
-      if self.ser:
-        # Apply currently loaded thresholds when the microcontroller connects.
-        for i, threshold in enumerate(self.profile_handler.GetCurThresholds()):
-          threshold_cmd = '%d %d\n' % (sensor_numbers[i], threshold)
-          self.write_queue.put(threshold_cmd, block=False)
-    except queue.Full as e:
-      logger.error('Could not set thresholds. Queue full.')
-    except serial.SerialException as e:
-      self.ser = None
-      logger.exception('Error opening serial: %s', e)
-
-  def Read(self):
-    def ProcessValues(values):
-      # Fix our sensor ordering.
-      actual = []
-      for i in range(num_sensors):
-        actual.append(values[sensor_numbers[i]])
-      broadcast(['values', {'values': actual}])
-      time.sleep(0.01)
-
-    def ProcessThresholds(values):
-      cur_thresholds = self.profile_handler.GetCurThresholds()
-      # Fix our sensor ordering.
-      actual = []
-      for i in range(num_sensors):
-        actual.append(values[sensor_numbers[i]])
-      for i, (cur, act) in enumerate(zip(cur_thresholds, actual)):
-        if cur != act:
-          self.profile_handler.UpdateThresholds(i, act)
-
-    while not thread_stop_event.isSet():
-      if NO_SERIAL:
-        offsets = [int(normalvariate(0, num_sensors+1)) for _ in range(num_sensors)]
-        self.no_serial_values = [
-          max(0, min(self.no_serial_values[i] + offsets[i], 1023))
-          for i in range(num_sensors)
-        ]
-        broadcast(['values', {'values': self.no_serial_values}])
-        time.sleep(0.01)
-      else:
-        if not self.ser:
-          self.Open()
-          # Still not open, retry loop.
-          if not self.ser:
-            time.sleep(1)
-            continue
-
-        try:
-          # Send the command to fetch the values.
-          self.write_queue.put('v\n', block=False)
-
-          # Wait until we actually get the values.
-          # This will block the thread until it gets a newline
-          line = self.ser.readline().decode('ascii').strip()
-
-          # All commands are of the form:
-          #   cmd num1 num2 num3 num4
-          parts = line.split()
-          if len(parts) != num_sensors+1:
-            continue
-          cmd = parts[0]
-          values = [int(x) for x in parts[1:]]
-
-          if cmd == 'v':
-            ProcessValues(values)
-          elif cmd == 't':
-            ProcessThresholds(values)
-        except queue.Full as e:
-          logger.error('Could not fetch new values. Queue full.')
-        except serial.SerialException as e:
-          logger.error('Error reading data: ', e)
-          self.Open()
-
-  def Write(self):
-    while not thread_stop_event.isSet():
-      try:
-        command = self.write_queue.get(timeout=1)
-      except queue.Empty:
-        continue
-      if NO_SERIAL:
-        if command[0] == 't':
-          broadcast(['thresholds',
-            {'thresholds': self.profile_handler.GetCurThresholds()}])
-          print('Thresholds are: ' +
-            str(self.profile_handler.GetCurThresholds()))
-        else:
-          sensor, threshold = int(command[0]), int(command[1:-1])
-          for i, index in enumerate(sensor_numbers):
-            if index == sensor:
-              self.profile_handler.UpdateThresholds(i, threshold)
-      else:
-        if not self.ser:
-          # Just wait until the reader opens the serial port.
-          time.sleep(1)
-          continue
-
-        try:
-          self.ser.write(command.encode())
-        except serial.SerialException as e:
-          logger.error('Error writing data: ', e)
-          # Emit current thresholds since we couldn't update the values.
-          broadcast(['thresholds',
-            {'thresholds': self.profile_handler.GetCurThresholds()}])
-
-
-profile_handler = ProfileHandler()
-serial_handler = SerialHandler(profile_handler, port=SERIAL_PORT)
-
-def update_threshold(values, index):
-  try:
-    # Let the writer thread handle updating thresholds.
-    threshold_cmd = '%d %d\n' % (sensor_numbers[index], values[index])
-    serial_handler.write_queue.put(threshold_cmd, block=False)
-  except queue.Full:
-    logger.error('Could not update thresholds. Queue full.')
-
-
-def add_profile(profile_name, thresholds):
-  profile_handler.AddProfile(profile_name, thresholds)
-  # When we add a profile, we are using the currently loaded thresholds so we
-  # don't need to explicitly apply anything.
-
-
-def remove_profile(profile_name):
-  profile_handler.RemoveProfile(profile_name)
-  # Need to apply the thresholds of the profile we've fallen back to.
-  thresholds = profile_handler.GetCurThresholds()
-  for i in range(len(thresholds)):
-    update_threshold(thresholds, i)
-
-
-def change_profile(profile_name):
-  profile_handler.ChangeProfile(profile_name)
-  # Need to apply the thresholds of the profile we've changed to.
-  thresholds = profile_handler.GetCurThresholds()
-  for i in range(len(thresholds)):
-    update_threshold(thresholds, i)
-
-
-async def get_defaults(request):
-  return json_response({
-    'profiles': profile_handler.GetProfileNames(),
-    'cur_profile': profile_handler.GetCurrentProfile(),
-    'thresholds': profile_handler.GetCurThresholds()
-  })
-
-
-out_queues = set()
-out_queues_lock = threading.Lock()
-main_thread_loop = asyncio.get_event_loop()
-
-
-def broadcast(msg):
-  with out_queues_lock:
-    for q in out_queues:
-      try:
-        main_thread_loop.call_soon_threadsafe(q.put_nowait, msg)
-      except asyncio.queues.QueueFull:
-        pass
-
->>>>>>> 202a7745
 
 async def get_ws(request):
   if not serial_connected:
@@ -568,26 +346,7 @@
     request.app['websockets'].add(ws)
     request.app['websocket-tasks'].add(this_task)
   print('Client connected')
-<<<<<<< HEAD
-  
-=======
-
-  # The above does emit if there are differences, so have an extra for the
-  # case there are no differences.
-  await ws.send_json([
-    'thresholds',
-    {'thresholds': profile_handler.GetCurThresholds()},
-  ])
-
-  # Potentially fetch any threshold values from the microcontroller that
-  # may be out of sync with our profiles.
-  serial_handler.write_queue.put('t\n', block=False)
-
-  queue = asyncio.Queue(maxsize=100)
-  with out_queues_lock:
-    out_queues.add(queue)
-
->>>>>>> 202a7745
+
   try:
     while not ws.closed:
       msg = await ws.receive()
@@ -610,7 +369,6 @@
 async def get_index(request):
   return web.FileResponse(os.path.join(build_dir, 'index.html'))
 
-<<<<<<< HEAD
 async def on_shutdown(app):
   async with websockets_lock:
     for task in app['websocket-tasks']:
@@ -632,13 +390,6 @@
       })
     else:
       return json_response({}, status=503)
-=======
-async def on_startup(app):
-  profile_handler.MaybeLoad()
-
-  read_thread = threading.Thread(target=serial_handler.Read)
-  read_thread.start()
->>>>>>> 202a7745
 
 def main():
   defaults_handler = DefaultsHandler()
